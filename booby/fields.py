# -*- coding: utf-8 -*-
#
# Copyright 2014 Jaime Gil de Sagredo Luna
#
# Licensed under the Apache License, Version 2.0 (the "License");
# you may not use this file except in compliance with the License.
# You may obtain a copy of the License at
#
#    http://www.apache.org/licenses/LICENSE-2.0
#
# Unless required by applicable law or agreed to in writing, software
# distributed under the License is distributed on an "AS IS" BASIS,
# WITHOUT WARRANTIES OR CONDITIONS OF ANY KIND, either express or implied.
# See the License for the specific language governing permissions and
# limitations under the License.

"""The :mod:`fields` module contains a list of `Field` classes
for model's definition.

The example below shows the most common fields and builtin validations::

    class Token(Model):
        key = String()
        secret = String()

    class User(Model):
        login = String(required=True)
        name = String()
        role = String(choices=['admin', 'moderator', 'user'])
        email = Email(required=True)
        token = Embedded(Token, required=True)
        is_active = Boolean(default=False)
"""

import collections

from booby import (
    validators as builtin_validators,
    encoders as builtin_encoders,
    decoders as builtin_decoders,
    _utils
)


class Field(object):
    """This is the base class for all :mod:`booby.fields`. This class
    can also be used as field in any :class:`models.Model` declaration.

    :param default: This field `default`'s value.

        If passed a callable object then uses its return value as the
        field's default. This is particularly useful when working with
        `mutable objects <http://effbot.org/zone/default-values.htm>`_.

        If `default` is a callable it can optionaly receive the owner
        `model` instance as its first positional argument.

    :param required: If `True` this field value should not be `None`.
    :param choices: A `list` of values where this field value should be in.
<<<<<<< HEAD
    :param read_only: If `True`, the value is treated normally in decoding but omitted during encoding.
=======
    :param name: Specify an alternate key name to use when decoding and encoding.
>>>>>>> f07aeae1
    :param \*validators: A list of field :mod:`validators` as positional arguments.

    """

    def __init__(self, *validators, **kwargs):
        self.options = kwargs

        self.default = kwargs.get('default')

        # Setup field validators
        self.validators = []

        if kwargs.get('required'):
            self.validators.append(builtin_validators.Required())

        choices = kwargs.get('choices')

        if choices:
            self.validators.append(builtin_validators.In(choices))

        self.validators.extend(validators)

    def __repr__(self):
        options = dict(self.options)
        options['validators'] = self.validators

        cls = type(self)

        return '<{}.{}({})>'.format(cls.__module__, cls.__name__,
                                    _utils.repr_options(options))

    def __get__(self, instance, owner):
        if instance is not None:
            try:
                return instance._data[self]
            except KeyError:
                return instance._data.setdefault(self, self._default(instance))

        return self

    def __set__(self, instance, value):
        instance._data[self] = value

    def _default(self, model):
        if callable(self.default):
            return self.__call_default(model)

        return self.default

    def __call_default(self, *args):
        try:
            return self.default()
        except TypeError as error:
            try:
                return self.default(*args)
            except TypeError:
                raise error

    def validate(self, value):
        for validator in self.validators:
            validator(value)

    def decode(self, value):
        for decoder in self.options.get('decoders', []):
            value = decoder(value)

        return value

    def encode(self, value):
        for encoder in self.options.get('encoders', []):
            value = encoder(value)

        return value


class String(Field):
    """:class:`Field` subclass with builtin `string` validation."""

    def __init__(self, *args, **kwargs):
        super(String, self).__init__(builtin_validators.String(), *args, **kwargs)


class Integer(Field):
    """:class:`Field` subclass with builtin `integer` validation."""

    def __init__(self, *args, **kwargs):
        super(Integer, self).__init__(builtin_validators.Integer(), *args, **kwargs)


class Float(Field):
    """:class:`Field` subclass with builtin `float` validation."""

    def __init__(self, *args, **kwargs):
        super(Float, self).__init__(builtin_validators.Float(), *args, **kwargs)


class Boolean(Field):
    """:class:`Field` subclass with builtin `bool` validation."""

    def __init__(self, *args, **kwargs):
        super(Boolean, self).__init__(builtin_validators.Boolean(), *args, **kwargs)


class Embedded(Field):
    """:class:`Field` subclass with builtin embedded :class:`models.Model`
    validation.

    """

    def __init__(self, model, *args, **kwargs):
        kwargs.setdefault('encoders', []).append(builtin_encoders.Model())
        kwargs.setdefault('decoders', []).append(builtin_decoders.Model(model))

        super(Embedded, self).__init__(builtin_validators.Model(model), *args, **kwargs)

        self.model = model

    def __set__(self, instance, value):
        if isinstance(value, collections.MutableMapping):
            value = self.model(**value)

        super(Embedded, self).__set__(instance, value)


class Email(Field):
    """:class:`Field` subclass with builtin `email` validation."""

    def __init__(self, *args, **kwargs):
        super(Email, self).__init__(builtin_validators.Email(), *args, **kwargs)


class List(Field):
    """:class:`Field` subclass with builtin `list` validation
    and default value.

    """

    def __init__(self, *args, **kwargs):
        kwargs.setdefault('default', list)
        kwargs.setdefault('encoders', []).append(builtin_encoders.List())

        super(List, self).__init__(
            builtin_validators.List(*kwargs.get('inner_validators', [])),
            *args, **kwargs)<|MERGE_RESOLUTION|>--- conflicted
+++ resolved
@@ -57,11 +57,8 @@
 
     :param required: If `True` this field value should not be `None`.
     :param choices: A `list` of values where this field value should be in.
-<<<<<<< HEAD
+    :param name: Specify an alternate key name to use when decoding and encoding.
     :param read_only: If `True`, the value is treated normally in decoding but omitted during encoding.
-=======
-    :param name: Specify an alternate key name to use when decoding and encoding.
->>>>>>> f07aeae1
     :param \*validators: A list of field :mod:`validators` as positional arguments.
 
     """

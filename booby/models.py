# -*- coding: utf-8 -*-
#
# Copyright 2014 Jaime Gil de Sagredo Luna
#
# Licensed under the Apache License, Version 2.0 (the "License");
# you may not use this file except in compliance with the License.
# You may obtain a copy of the License at
#
#    http://www.apache.org/licenses/LICENSE-2.0
#
# Unless required by applicable law or agreed to in writing, software
# distributed under the License is distributed on an "AS IS" BASIS,
# WITHOUT WARRANTIES OR CONDITIONS OF ANY KIND, either express or implied.
# See the License for the specific language governing permissions and
# limitations under the License.

"""The `models` module contains the `booby` highest level abstraction:
the `Model`.

To define a model you should subclass the :class:`Model` class and
add a list of :mod:`fields` as attributes. And then you could instantiate
your `Model` and work with these objects.

Something like this::

    class Repo(Model):
         name = fields.String()
         owner = fields.Embedded(User)

    booby = Repo(
        name='Booby',
        owner={
            'login': 'jaimegildesagredo',
            'name': 'Jaime Gil de Sagredo'
        })

    print booby.to_json()
    '{"owner": {"login": "jaimegildesagredo", "name": "Jaime Gil de Sagredo"}, "name": "Booby"}'
"""

import json
import collections

<<<<<<< HEAD
from booby import mixins, fields, errors
=======
from booby import fields, errors, _utils
>>>>>>> acab67df


class ModelMeta(type):
    def __new__(cls, name, bases, attrs):
        attrs['_fields'] = {}

        for base in bases:
            for k, v in base.__dict__.items():
                if isinstance(v, fields.Field):
                    attrs['_fields'][k] = v

        for k, v in attrs.items():
            if isinstance(v, fields.Field):
                attrs['_fields'][k] = v

        return super(ModelMeta, cls).__new__(cls, name, bases, attrs)

    def __repr__(cls):
        return '<{}.{}({})>'.format(cls.__module__, cls.__name__,
                                    _utils.repr_options(cls._fields))


class Model(mixins.Encoder):
    """The `Model` class. All Booby models should subclass this.

    By default the `Model's` :func:`__init__` takes a list of keyword arguments
    to initialize the `fields` values. If any of these keys is not a `field`
    then raises :class:`errors.FieldError`. Of course you can overwrite the
    `Model's` :func:`__init__` to get a custom behavior.

    You can get or set Model `fields` values in two different ways: through
    object attributes or dict-like items::

        >>> booby.name is booby['name']
        True
        >>> booby['name'] = 'booby'
        >>> booby['foo'] = 'bar'
        Traceback (most recent call last):
          File "<stdin>", line 1, in <module>
        errors.FieldError: foo

    :param \*\*kwargs: Keyword arguments with the fields values to initialize the model.

    """

    __metaclass__ = ModelMeta

    def __new__(cls, *args, **kwargs):
        model = super(Model, cls).__new__(cls)
        model._data = {}

        return model

    def __init__(self, **kwargs):
        self._update(kwargs)

    def __repr__(self):
        cls = type(self)

        return '<{}.{}({})>'.format(cls.__module__, cls.__name__,
                                    _utils.repr_options(dict(self)))

    def __iter__(self):
        for name in self._fields:
            value = getattr(self, name)

            if isinstance(value, Model):
                value = dict(value)
            elif isinstance(value, collections.MutableSequence):
                value = self._encode_sequence(value)

            yield name, value

    def _encode_sequence(self, sequence):
        result = []

        for value in sequence:
            if isinstance(value, Model):
                value = dict(value)

            result.append(value)

        return result

    def __getitem__(self, k):
        if k not in self._fields:
            raise errors.FieldError(k)

        return getattr(self, k)

    def __setitem__(self, k, v):
        if k not in self._fields:
            raise errors.FieldError(k)

        setattr(self, k, v)

    def update(self, *args, **kwargs):
        """This method updates the `model` fields values with the given `dict`.
        The model can be updated passing a dict object or keyword arguments,
        like the Python's builtin :py:func:`dict.update`.

        """

        self._update(dict(*args, **kwargs))

    def _update(self, values):
        for k, v in values.items():
            self[k] = v

    @property
    def is_valid(self):
        """This property will be `True` if there are not validation
        errors in this `model` fields. If there are any error then
        will be `False`.

        This property wraps the :func:`Model.validate` method to be
        used in a boolean context.

        """

        try:
            self.validate()
        except errors.ValidationError:
            return False
        else:
            return True

    def validate(self):
        """This method validates the entire `model`. That is, validates
        all the :mod:`fields` within this model.

        If some `field` validation fails, then this method raises the same
        exception that the :func:`field.validate` method had raised.

        """

        for name, field in self._fields.items():
            field.validate(getattr(self, name))

    @property
    def validation_errors(self):
        """Generator of field name and validation error string pairs
        for each validation error on this `model` fields.

        """

        for name, field in self._fields.items():
            try:
                field.validate(getattr(self, name))
            except errors.ValidationError as err:
                yield name, str(err)

    def to_json(self, *args, **kwargs):
        """This method returns the `model` as a `json string`. It receives
        the same arguments as the builtin :py:func:`json.dump` function.

        To build a json representation of this `model` this method iterates
        over the object to build a `dict` and then serializes it as json.

        """

        return json.dumps(dict(self), *args, **kwargs)

    @classmethod
    def decode(self, raw):
        result = {}

        for name, field in self._fields.items():
            try:
                value = raw[field.options.get('name', name)]
            except KeyError:
                continue
            else:
                value = field.decode(value)

            result[name] = value

        return result<|MERGE_RESOLUTION|>--- conflicted
+++ resolved
@@ -41,11 +41,7 @@
 import json
 import collections
 
-<<<<<<< HEAD
-from booby import mixins, fields, errors
-=======
-from booby import fields, errors, _utils
->>>>>>> acab67df
+from booby import mixins, fields, errors, _utils
 
 
 class ModelMeta(type):
